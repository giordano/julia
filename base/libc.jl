--- conflicted
+++ resolved
@@ -29,13 +29,8 @@
 
 ## process-related functions ##
 
-<<<<<<< HEAD
 getpid() = ccall(:jl_getpid, Uint32, ())
 system(cmd::String) = ccall(:system, Int32, (Ptr{Uint8},), cmd)
-=======
-getpid() = int(ccall(:getpid, Int32, ()))
-system(cmd::String) = int(ccall(:system, Int32, (Ptr{Uint8},), cmd))
->>>>>>> 49d04a61
 
 ## network functions ##
 
@@ -51,28 +46,7 @@
     cstring(convert(Ptr{Uint8},ip))
 end
 
-<<<<<<< HEAD
-## file and directory ##
 
-function getcwd()
-    b = Array(Uint8,1024)
-    err = ccall(:jl_cwd, Int32, (Ptr{Uint8}, Uint), b, length(b))
-    if err != 0
-        error("path too long")
-    end
-    cstring(b)
-end
-
-function setcwd(p::String)
-    if ccall(:chdir, Int32, (Ptr{Uint8},), p) == -1
-        throw(SystemError("setcwd"))
-    end
-    getcwd()
-end
-setcwd() = setcwd(ENV["HOME"])
-
-=======
->>>>>>> 49d04a61
 ## Memory related ##
 
 _c_free(p::Ptr) = ccall(:free, Void, (Ptr{Void},), p)