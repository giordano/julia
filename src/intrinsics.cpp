namespace JL_I {
    enum intrinsic {
        // wrap and unwrap
        box=0, unbox,
        // arithmetic
        neg_int, add_int, sub_int, mul_int,
        sdiv_int, udiv_int, srem_int, urem_int, smod_int,
        neg_float, add_float, sub_float, mul_float, div_float, rem_float,
        // same-type comparisons
        eq_int,  ne_int,
        slt_int, ult_int,
        sle_int, ule_int,
        eq_float, ne_float,
        lt_float, le_float,
        fpiseq, fpislt,
        // mixed-type comparisons
        eqfsi64, eqfui64,
        ltfsi64, ltfui64,
        lefsi64, lefui64,
        ltsif64, ltuif64,
        lesif64, leuif64,
        // bitwise operators
        and_int, or_int, xor_int, not_int, shl_int, lshr_int, ashr_int,
        bswap_int, ctpop_int, ctlz_int, cttz_int,
        // conversion
        sext_int, zext_int, trunc_int,
        fptoui, fptosi, uitofp, sitofp,
        fptrunc, fpext,
        // checked conversion
        fpsiround, fpuiround, checked_fptoui, checked_fptosi,
        // checked arithmetic
        checked_sadd, checked_uadd, checked_ssub, checked_usub,
        checked_smul, checked_umul,
        nan_dom_err,
        // functions
        abs_float, copysign_float, flipsign_int, select_value,
        // pointer access
        pointerref, pointerset, pointertoref,
        // c interface
        ccall, cglobal, jl_alloca
    };
};

using namespace JL_I;

#include "ccall.cpp"

/*
  low-level intrinsics design:
  functions like add_int expect unboxed values of matching bit-length.
  every operation that can return an unboxed value does so.
  this maximizes opportunities for composing functions without
    unnecessary boxing.
  this means that box and unbox functions might do nothing except change
    the type tag of a value.
  boxing is delayed until absolutely necessary, and handled at the point
    where the box is needed.
*/

static Type *FTnbits(size_t nb)
{
#ifndef DISABLE_FLOAT16
    if (nb == 16)
        return Type::getHalfTy(jl_LLVMContext);
    else
#endif
    if (nb == 32)
        return Type::getFloatTy(jl_LLVMContext);
    else if (nb == 64)
        return Type::getDoubleTy(jl_LLVMContext);
    else if (nb == 128)
        return Type::getFP128Ty(jl_LLVMContext);
    else 
        jl_error("Unsupported Float Size");
}
// convert int type to same-size float type
static Type *FT(Type *t)
{
    if (t->isFloatingPointTy())
        return t;
    return FTnbits(t->getPrimitiveSizeInBits());
}

// reinterpret-cast to float
static Value *FP(Value *v)
{
    if (v->getType()->isFloatingPointTy())
        return v;
    return builder.CreateBitCast(v, FT(v->getType()));
}

// convert float type to same-size int type
static Type *JL_INTT(Type *t)
{
    if (t->isIntegerTy())
        return t;
    if (t->isPointerTy())
        return T_size;
    if (t == T_float32) return T_int32;
    assert(t == T_float64);
    return T_int64;
}

// reinterpret-cast to int
static Value *JL_INT(Value *v)
{
    Type *t = v->getType();
    if (t->isIntegerTy())
        return v;
    if (t->isPointerTy())
        return builder.CreatePtrToInt(v, JL_INTT(t));
    return builder.CreateBitCast(v, JL_INTT(t));
}

static Value *uint_cnvt(Type *to, Value *x)
{
    Type *t = x->getType();
    if (t == to) return x;
    if (to->getPrimitiveSizeInBits() < x->getType()->getPrimitiveSizeInBits())
        return builder.CreateTrunc(x, to);
    return builder.CreateZExt(x, to);
}

static Value *emit_unboxed(jl_value_t *e, jl_codectx_t *ctx)
{
    if (e == jl_true) {
        return ConstantInt::get(T_int1, 1);
    }
    else if (e == jl_false) {
        return ConstantInt::get(T_int1, 0);
    }
    else if (jl_is_bitstype(jl_typeof(e))) {
        jl_datatype_t *bt = (jl_datatype_t*)jl_typeof(e);
        int nb = jl_datatype_size(bt);
        //APInt copies the data (but only as much as needed, so it doesn't matter if ArrayRef extends too far)
        APInt val = APInt(8*nb,ArrayRef<uint64_t>((uint64_t*)jl_data_ptr(e),(nb+7)/8));
        if (jl_is_float(e)) {
#ifdef LLVM33
            #define LLVM_FP(a,b) APFloat(a,b)
#else
            #define LLVM_FP(a,b) APFloat(b,true)
#endif
#ifndef DISABLE_FLOAT16
            if (nb == 2)
                return mark_julia_type(ConstantFP::get(jl_LLVMContext,LLVM_FP(APFloat::IEEEhalf,val)),(jl_value_t*)bt);
            else
#endif
            if (nb == 4)
                return mark_julia_type(ConstantFP::get(jl_LLVMContext,LLVM_FP(APFloat::IEEEsingle,val)),(jl_value_t*)bt);
            else if (nb == 8)
                return mark_julia_type(ConstantFP::get(jl_LLVMContext,LLVM_FP(APFloat::IEEEdouble,val)),(jl_value_t*)bt);
            else if (nb == 16)
                return mark_julia_type(ConstantFP::get(jl_LLVMContext,LLVM_FP(APFloat::IEEEquad,val)),(jl_value_t*)bt);
            // If we have a floating point type that's not hardware supported, just treat it like an integer for LLVM purposes
        }
        Constant *asInt = ConstantInt::get(IntegerType::get(jl_LLVMContext,8*nb),val);
        if (jl_is_cpointer_type(bt)) {
            return mark_julia_type(ConstantExpr::getIntToPtr(asInt, julia_type_to_llvm((jl_value_t*)bt)), (jl_value_t*)bt);
        }
        return mark_julia_type(asInt, (jl_value_t*)bt);
    }
    return emit_expr(e, ctx, false);
}

// emit code to unpack a raw value from a box
static Value *emit_unbox(Type *to, Type *pto, Value *x)
{
    Type *ty = x->getType();
    if (ty != jl_pvalue_llvmt) {
        // bools are stored internally as int8 (for now)
        if (ty == T_int1 && to == T_int8)
            return builder.CreateZExt(x, T_int8);
        if (ty->isPointerTy() && !to->isPointerTy())
            return builder.CreatePtrToInt(x, to);
        if (!ty->isPointerTy() && to->isPointerTy())
            return builder.CreateIntToPtr(x, to);
        if (ty != to) {
            // this can happen when a branch yielding a different type ends
            // up being dead code, and type inference knows that the other
            // branch's type is the only one that matters.
#ifdef DEBUG
            JL_PRINTF(JL_STDERR, "warning: unbox: T != typeof(x)\n");
#endif
            return UndefValue::get(to);
        }
        return x;
    }
    Value *p = data_pointer(x);
    if (to == T_int1) {
        // bools stored as int8, so an extra Trunc is needed to get an int1
        return builder.CreateTrunc(builder.
                                   CreateLoad(builder.
                                              CreateBitCast(p, T_pint8), false),
                                   T_int1);
    }
    if (to->isStructTy() && !to->isSized()) {
        // empty struct - TODO - is this a good way to represent it?
        return UndefValue::get(to);
    }
    return builder.CreateLoad(builder.CreateBitCast(p, pto), false);
}

// unbox trying to determine type automatically
static Value *auto_unbox(jl_value_t *x, jl_codectx_t *ctx)
{
    Value *v = emit_unboxed(x, ctx);
    if (v->getType() != jl_pvalue_llvmt) {
        return v;
    }
    jl_value_t *bt = expr_type(x, ctx);
    if (!jl_is_bitstype(bt)) {
        if (jl_is_symbol(x)) {
            std::map<jl_sym_t*,jl_varinfo_t>::iterator it = ctx->vars.find((jl_sym_t*)x);
            if (it != ctx->vars.end())
                bt = (*it).second.declType;
        }
        if (bt == NULL || !jl_is_bitstype(bt)) {
            // TODO: make sure this code is valid; hopefully it is
            // unreachable but it should still be well-formed.
            return emit_error("auto_unbox: unable to determine argument type", ctx);
        }
    }
    Type *to = julia_type_to_llvm(bt);
    if (to == NULL || to == jl_pvalue_llvmt) {
        unsigned int nb = jl_datatype_size(bt)*8;
        to = IntegerType::get(jl_LLVMContext, nb);
    }
    return emit_unbox(to, PointerType::get(to, 0), v);
}

// figure out how many bits a bitstype has at compile time, or -1
static int try_to_determine_bitstype_nbits(jl_value_t *targ, jl_codectx_t *ctx)
{
    jl_value_t *et = expr_type(targ, ctx);
    if (jl_is_type_type(et)) {
        jl_value_t *p = jl_tparam0(et);
        if (p == (jl_value_t*)jl_bool_type)
            return 1;
        if (jl_is_bitstype(p))
            return jl_datatype_size(p)*8;
        if (jl_is_typevar(p)) {
            jl_value_t *ub = ((jl_tvar_t*)p)->ub;
            if (jl_is_bitstype(ub))
                return jl_datatype_size(ub)*8;
        }
    }
    return -1;
}

// unbox using user-specified type
static Value *generic_unbox(jl_value_t *targ, jl_value_t *x, jl_codectx_t *ctx)
{
    jl_value_t *et = expr_type(targ, ctx);
    if (jl_is_type_type(et)) {
        jl_value_t *p = jl_tparam0(et);
        if (jl_is_leaf_type(p)) {
            Type *to = julia_type_to_llvm(p);
            return emit_unbox(to, PointerType::get(to,0), emit_unboxed(x,ctx));
        }
    }
    int nb = try_to_determine_bitstype_nbits(targ, ctx);
    if (nb == -1) {
        jl_value_t *bt=NULL;
        JL_TRY {
            bt = jl_interpret_toplevel_expr_in(ctx->module, targ,
                                               &jl_tupleref(ctx->sp,0),
                                               jl_tuple_len(ctx->sp)/2);
        }
        JL_CATCH {
        }
        if (bt == NULL || !jl_is_bitstype(bt))
            jl_error("unbox: could not determine argument size");
        nb = (bt==(jl_value_t*)jl_bool_type) ? 1 : jl_datatype_size(bt)*8;
    }
    Type *to = IntegerType::get(jl_LLVMContext, nb);
    return emit_unbox(to, PointerType::get(to, 0), emit_unboxed(x, ctx));
}

static Value *generic_box(jl_value_t *targ, jl_value_t *x, jl_codectx_t *ctx)
{
    int nb = try_to_determine_bitstype_nbits(targ, ctx);

    Type *llvmt = NULL;
    jl_value_t *bt = NULL;
    jl_value_t *et = expr_type(targ, ctx);
    if (jl_is_type_type(et) && jl_is_leaf_type(jl_tparam0(et)) &&
        jl_is_bitstype(jl_tparam0(et))) {
        bt = jl_tparam0(et);
    }
    else {
        JL_TRY {
            bt = jl_interpret_toplevel_expr_in(ctx->module, targ,
                                               &jl_tupleref(ctx->sp,0),
                                               jl_tuple_len(ctx->sp)/2);
        }
        JL_CATCH {
        }
    }

    if (bt == NULL) {
    }
    else if (!jl_is_bitstype(bt)) {
        jl_error("box: expected bits type as first argument");
    }
    else {
        llvmt = julia_type_to_llvm(bt);
        if (nb == -1)
            nb = (bt==(jl_value_t*)jl_bool_type) ? 1 : jl_datatype_size(bt)*8;
    }

    if (nb == -1)
        jl_error("box: could not determine argument size");

    if (llvmt == NULL)
        llvmt = IntegerType::get(jl_LLVMContext, nb);

    Value *vx = auto_unbox(x, ctx);
    Type *vxt = vx->getType();
    //if (vx->getType()->getPrimitiveSizeInBits() != (unsigned)nb)
    //    jl_errorf("box: expected argument with %d bits, got %d", nb,
    //              vx->getType()->getPrimitiveSizeInBits());

    if (vxt != llvmt) {
        if (vxt == T_void)
<<<<<<< HEAD
            return builder.CreateUnreachable();
=======
            return vx;
>>>>>>> 4b2a4e1b
        if (vxt->isPointerTy() && !llvmt->isPointerTy()) {
            vx = builder.CreatePtrToInt(vx, llvmt);
        }
        else if (!vxt->isPointerTy() && llvmt->isPointerTy()) {
            vx = builder.CreateIntToPtr(vx, llvmt);
        }
        else {
            if (llvmt == T_int1) {
                vx = builder.CreateTrunc(vx, llvmt);
            }
            else {
                if (vxt->getPrimitiveSizeInBits() != llvmt->getPrimitiveSizeInBits()) {
                    return emit_error("box: argument is of incorrect size", ctx);
                }
                vx = builder.CreateBitCast(vx, llvmt);
            }
        }
    }

    if (bt != NULL) {
        return mark_julia_type(vx, bt);
    }

    // dynamically-determined type; evaluate.
    return allocate_box_dynamic(emit_expr(targ, ctx), (nb+7)/8, vx);
}

static Type *staticeval_bitstype(jl_value_t *targ, const char *fname, jl_codectx_t *ctx)
{
    jl_value_t *bt =
        jl_interpret_toplevel_expr_in(ctx->module, targ,
                                      &jl_tupleref(ctx->sp,0),
                                      jl_tuple_len(ctx->sp)/2);
    if (!jl_is_bitstype(bt))
        jl_errorf("%s: expected bits type as first argument", fname);
    Type *to = julia_type_to_llvm(bt);
    if (to == NULL) {
        unsigned int nb = jl_datatype_size(bt)*8;
        to = IntegerType::get(jl_LLVMContext, nb);
    }
    return to;
}

static Value *generic_trunc(jl_value_t *targ, jl_value_t *x, jl_codectx_t *ctx)
{
    Type *to = staticeval_bitstype(targ, "trunc_int", ctx);
    return builder.CreateTrunc(JL_INT(auto_unbox(x,ctx)), to);
}

static Value *generic_sext(jl_value_t *targ, jl_value_t *x, jl_codectx_t *ctx)
{
    Type *to = staticeval_bitstype(targ, "sext_int", ctx);
    return builder.CreateSExt(JL_INT(auto_unbox(x,ctx)), to);
}

static Value *generic_zext(jl_value_t *targ, jl_value_t *x, jl_codectx_t *ctx)
{
    Type *to = staticeval_bitstype(targ, "zext_int", ctx);
    return builder.CreateZExt(JL_INT(auto_unbox(x,ctx)), to);
}

static Value *emit_eqfsi64(Value *x, Value *y)
{
    x = FP(x);
    Value *fy = JL_INT(y);
    return builder.CreateAnd
        (builder.CreateFCmpOEQ(x, builder.CreateSIToFP(fy, T_float64)),
         builder.CreateICmpEQ(fy, builder.CreateFPToSI
                              (builder.CreateSIToFP(fy, T_float64),
                               T_int64)));
}

static Value *emit_eqfui64(Value *x, Value *y)
{
    x = FP(x);
    Value *fy = JL_INT(y);
    return builder.CreateAnd
        (builder.CreateFCmpOEQ(x, builder.CreateUIToFP(fy, T_float64)),
         builder.CreateICmpEQ(fy, builder.CreateFPToUI
                              (builder.CreateUIToFP(fy, T_float64),
                               T_int64)));
}

static Value *emit_checked_fptosi(Type *to, Value *x, jl_codectx_t *ctx)
{
    x = FP(x);
    Value *v = builder.CreateFPToSI(x, to);
    if (x->getType() == T_float32 && to == T_int32) {
        raise_exception_unless
            (builder.CreateFCmpOEQ(builder.CreateFPExt(x, T_float64),
                                   builder.CreateSIToFP(v, T_float64)),
             jlinexacterr_var, ctx);
    }
    else {
        Value *xx = x, *vv = v;
        if (x->getType() == T_float32)
            xx = builder.CreateFPExt(x, T_float64);
        if (to->getPrimitiveSizeInBits() < 64)
            vv = builder.CreateSExt(v, T_int64);
        raise_exception_unless(emit_eqfsi64(xx, vv), jlinexacterr_var, ctx);
    }
    return v;
}

static Value *emit_checked_fptosi(jl_value_t *targ, Value *x, jl_codectx_t *ctx)
{
    return emit_checked_fptosi(staticeval_bitstype(targ, "checked_fptosi", ctx), x, ctx);
}

static Value *emit_checked_fptoui(Type *to, Value *x, jl_codectx_t *ctx)
{
    x = FP(x);
    Value *v = builder.CreateFPToUI(x, to);
    if (x->getType() == T_float32 && to == T_int32) {
        raise_exception_unless
            (builder.CreateFCmpOEQ(builder.CreateFPExt(x, T_float64),
                                   builder.CreateUIToFP(v, T_float64)),
             jlinexacterr_var, ctx);
    }
    else {
        Value *xx = x, *vv = v;
        if (x->getType() == T_float32)
            xx = builder.CreateFPExt(x, T_float64);
        if (to->getPrimitiveSizeInBits() < 64)
            vv = builder.CreateZExt(v, T_int64);
        raise_exception_unless(emit_eqfui64(xx, vv), jlinexacterr_var, ctx);
    }
    return v;
}

static Value *emit_checked_fptoui(jl_value_t *targ, Value *x, jl_codectx_t *ctx)
{
    return emit_checked_fptoui(staticeval_bitstype(targ, "checked_fptoui", ctx), x, ctx);
}

static Value *emit_iround(Value *x, bool issigned, jl_codectx_t *ctx)
{
    int nmantissa, expoffs, expbits;
    int64_t topbit;
    Type *intt, *floatt;
    Value *bits = JL_INT(x);
    Value *max, *min;

    if (bits->getType()->getPrimitiveSizeInBits() == 32) {
        nmantissa = 23;
        expoffs = 127;
        expbits = 0xff;
        topbit = BIT31;
        intt = T_int32; floatt = T_float32;
        if (issigned) {
            max = ConstantFP::get(floatt,  2.1474835e9);
            min = ConstantFP::get(floatt, -2.1474836e9);
        }
        else {
            max = ConstantFP::get(floatt, 4.294967e9);
            // most negative number that truncates to zero
            min = ConstantFP::get(floatt, -0.99999994);
        }
    }
    else {
        nmantissa = 52;
        expoffs = 1023;
        expbits = 0x7ff;
        topbit = BIT63;
        intt = T_int64; floatt = T_float64;
        if (issigned) {
            max = ConstantFP::get(floatt,  9.223372036854775e18);
            min = ConstantFP::get(floatt, -9.223372036854776e18);
        }
        else {
            max = ConstantFP::get(floatt, 1.844674407370955e19);
            min = ConstantFP::get(floatt, -0.9999999999999999);
        }
    }

    // itrunc(x + copysign(0.5,x))
    // values with exponent >= nbits are already integers, and this
    // rounding method doesn't always give the right answer there.
    x = FP(x);
    Value *expo = builder.CreateAShr(bits, ConstantInt::get(intt,nmantissa));
    expo = builder.CreateAnd(expo, ConstantInt::get(intt,expbits));
    Value *isint = builder.CreateICmpSGE(expo,
                                         ConstantInt::get(intt,expoffs+nmantissa));
    Value *half = builder.CreateBitCast(ConstantFP::get(floatt, 0.5), intt);
    Value *signedhalf =
        builder.CreateOr(half,
                         builder.CreateAnd(bits,
                                           ConstantInt::get(intt,topbit)));
    Value *sum = builder.CreateFAdd(x,
                                    builder.CreateBitCast(signedhalf, floatt));

    Value *src = builder.
        CreateSelect(builder.
                     CreateOr(isint, builder.
                              // need to give 0 for -0.5 < x < 0.5 (exponent < -1)
                              // otherwise iround(prevfloat(0.5)) == 1
                              CreateICmpSLT(expo,
                                            ConstantInt::get(intt,expoffs-1))),
                     x, sum);

    raise_exception_unless(builder.CreateAnd(builder.CreateFCmpOLE(src, max),
                                             builder.CreateFCmpOGE(src, min)),
                           jlinexacterr_var, ctx);
    if (issigned)
        return builder.CreateFPToSI(src, intt);
    else
        return builder.CreateFPToUI(src, intt);
}

static Value *emit_pointerref(jl_value_t *e, jl_value_t *i, jl_codectx_t *ctx)
{
    jl_value_t *aty = expr_type(e, ctx);
    if (!jl_is_cpointer_type(aty))
        jl_error("pointerref: expected pointer type as first argument");
    jl_value_t *ety = jl_tparam0(aty);
    if (jl_is_typevar(ety))
        jl_error("pointerref: invalid pointer");
    if ((jl_datatype_t*)expr_type(i, ctx) != jl_long_type) {
        jl_error("pointerref: invalid index type");
    }
    Value *thePtr = auto_unbox(e,ctx);
    Value *idx = emit_unbox(T_size, T_psize, emit_unboxed(i, ctx));
    Value *im1 = builder.CreateSub(idx, ConstantInt::get(T_size, 1));
    if (!jl_isbits(ety)) {
        if (ety == (jl_value_t*)jl_any_type)
            return builder.CreateLoad(builder.CreateGEP(
                        builder.CreateBitCast(thePtr, jl_ppvalue_llvmt),
                        im1));
        if (!jl_is_structtype(ety) || jl_is_array_type(ety) || !jl_is_leaf_type(ety)) {
            return emit_error("pointerref: invalid pointer type", ctx);
        }
        uint64_t size = ((jl_datatype_t*)ety)->size;
        Value *strct =
            builder.CreateCall(jlallocobj_func,
                               ConstantInt::get(T_size,
                                    sizeof(void*)+size));
        builder.CreateStore(literal_pointer_val((jl_value_t*)ety),
                            emit_nthptr_addr(strct, (size_t)0));
        im1 = builder.CreateMul(im1, ConstantInt::get(T_size, size));
        thePtr = builder.CreateGEP(builder.CreateBitCast(thePtr, T_pint8), im1);
        builder.CreateMemCpy(builder.CreateBitCast(emit_nthptr_addr(strct, (size_t)1), T_pint8),
                            thePtr, size, 1);
        return mark_julia_type(strct, ety);
    }
    return typed_load(thePtr, im1, ety, ctx);
}

// e[i] = x
static Value *emit_pointerset(jl_value_t *e, jl_value_t *x, jl_value_t *i, jl_codectx_t *ctx)
{
    jl_value_t *aty = expr_type(e, ctx);
    if (!jl_is_cpointer_type(aty))
        jl_error("pointerset: expected pointer type as first argument");
    jl_value_t *ety = jl_tparam0(aty);
    if (jl_is_typevar(ety))
        jl_error("pointerset: invalid pointer");
    jl_value_t *xty = expr_type(x, ctx);    
    if (!jl_subtype(xty, ety, 0)) {
        return emit_error("pointerset: type mismatch in assign", ctx);
    }
    if ((jl_datatype_t*)expr_type(i, ctx) != jl_long_type)
        jl_error("pointerset: invalid index type");
    Value *idx = emit_unbox(T_size, T_psize, emit_unboxed(i, ctx));
    Value *im1 = builder.CreateSub(idx, ConstantInt::get(T_size, 1));
    Value *thePtr = auto_unbox(e,ctx);
    if (!jl_isbits(ety) && ety != (jl_value_t*)jl_any_type) {
        if (!jl_is_structtype(ety) || jl_is_array_type(ety) || !jl_is_leaf_type(ety)) {
            return emit_error("pointerset: invalid pointer type", ctx);
        }
        Value *val = emit_expr(x,ctx,true,true);
        assert(val->getType() == jl_pvalue_llvmt); //Boxed
        uint64_t size = ((jl_datatype_t*)ety)->size;
        builder.CreateMemCpy(builder.CreateGEP(builder.CreateBitCast(thePtr, T_pint8), im1),
            builder.CreateBitCast(emit_nthptr_addr(val, (size_t)1),T_pint8),  size, 1);
    }
    else {
        (void)typed_store(thePtr, im1, ety == (jl_value_t*)jl_any_type ? emit_expr(x,ctx) : emit_unboxed(x,ctx), 
            ety, ctx);
    }
    return mark_julia_type(thePtr, aty);
}

#define HANDLE(intr,n)                                                  \
    case intr: if (nargs!=n) jl_error(#intr": wrong number of arguments");

static Value *emit_intrinsic(intrinsic f, jl_value_t **args, size_t nargs,
                             jl_codectx_t *ctx)
{
    switch (f) {
    case ccall: return emit_ccall(args, nargs, ctx);
    case cglobal: return emit_cglobal(args, nargs, ctx);

    HANDLE(box,2)         return generic_box(args[1], args[2], ctx);
    HANDLE(unbox,2)       return generic_unbox(args[1], args[2], ctx);
    HANDLE(trunc_int,2)   return generic_trunc(args[1], args[2], ctx);
    HANDLE(sext_int,2)    return generic_sext(args[1], args[2], ctx);
    HANDLE(zext_int,2)    return generic_zext(args[1], args[2], ctx);
    HANDLE(pointerref,2)  return emit_pointerref(args[1], args[2], ctx);
    HANDLE(pointerset,3)  return emit_pointerset(args[1], args[2], args[3], ctx);
    HANDLE(pointertoref,1) {
        Value *p = auto_unbox(args[1], ctx);
        if (p->getType()->isIntegerTy()) {
            return builder.CreateIntToPtr(p, jl_pvalue_llvmt);
        }
        return builder.CreateBitCast(p, jl_pvalue_llvmt);
    }
    HANDLE(checked_fptosi,2) {
        Value *x = FP(auto_unbox(args[2], ctx));
        return emit_checked_fptosi(args[1], x, ctx);
    }
    HANDLE(checked_fptoui,2) {
        Value *x = FP(auto_unbox(args[2], ctx));
        return emit_checked_fptoui(args[1], x, ctx);
    }
    HANDLE(uitofp,2) return builder.CreateUIToFP(JL_INT(auto_unbox(args[2],ctx)), FTnbits(try_to_determine_bitstype_nbits(args[1],ctx)));
    HANDLE(sitofp,2) return builder.CreateSIToFP(JL_INT(auto_unbox(args[2],ctx)), FTnbits(try_to_determine_bitstype_nbits(args[1],ctx)));
    HANDLE(fptrunc,2) return builder.CreateFPTrunc(FP(auto_unbox(args[2],ctx)), FTnbits(try_to_determine_bitstype_nbits(args[1],ctx)));
    HANDLE(fpext,2) {
        // when extending a float32 to a float64, we need to force
        // rounding to single precision first. the reason is that it's
        // fine to keep working in extended precision as long as it's
        // understood that everything is implicitly rounded to 23 bits,
        // but if we start looking at more bits we need to actually do the
        // rounding first instead of carrying around incorrect low bits.
        Value *x = auto_unbox(args[2],ctx);
        builder.CreateStore(FP(x), builder.CreateBitCast(jlfloattemp_var,FT(x->getType())->getPointerTo()), true);
        return builder.CreateFPExt(builder.CreateLoad(builder.CreateBitCast(jlfloattemp_var,FT(x->getType())->getPointerTo()), true),
                                   FTnbits(try_to_determine_bitstype_nbits(args[1],ctx)));
    }
    HANDLE(select_value,3) {
        Value *isfalse = emit_condition(args[1], "select_value", ctx);
        jl_value_t *t1 = expr_type(args[2], ctx);
        Type *llt1 = julia_type_to_llvm(t1);
        jl_value_t *t2 = expr_type(args[3], ctx);
        Type *llt2 = julia_type_to_llvm(t2);
        if (llt1 == jl_pvalue_llvmt && llt2 == jl_pvalue_llvmt) {
            return builder.CreateSelect(isfalse,
                                        emit_expr(args[3], ctx, false),
                                        emit_expr(args[2], ctx, false));
        }
        else if (t1 == t2 && llt1 == llt2 && llt1 != jl_pvalue_llvmt) {
            return builder.CreateSelect(isfalse,
                                        auto_unbox(args[3], ctx),
                                        auto_unbox(args[2], ctx));
        }
        else {
            return builder.CreateSelect(isfalse,
                                        boxed(emit_expr(args[3], ctx, false)),
                                        boxed(emit_expr(args[2], ctx, false)));
        }
    }
    default: ;
    }

    if (nargs < 1) jl_error("invalid intrinsic call");
    Value *x = auto_unbox(args[1], ctx);
    Value *y = NULL;
    if (nargs>1) {
        y = auto_unbox(args[2], ctx);
    }
    Type *t = x->getType();
    if (t == T_void || (y && y->getType() == T_void))
<<<<<<< HEAD
        return builder.CreateUnreachable();
=======
        return t == T_void ? x : y;
>>>>>>> 4b2a4e1b

    Value *fy;
    Value *den;
    Value *typemin;
    switch (f) {
    HANDLE(neg_int,1) return builder.CreateSub(ConstantInt::get(t, 0), JL_INT(x));
    HANDLE(add_int,2) return builder.CreateAdd(JL_INT(x), JL_INT(y));
    HANDLE(sub_int,2) return builder.CreateSub(JL_INT(x), JL_INT(y));
    HANDLE(mul_int,2) return builder.CreateMul(JL_INT(x), JL_INT(y));
    HANDLE(sdiv_int,2)
        den = JL_INT(y);
        x = JL_INT(x);

        typemin = builder.CreateShl(ConstantInt::get(t,1),
                                    x->getType()->getPrimitiveSizeInBits()-1);
        raise_exception_unless(builder.
                               CreateAnd(builder.
                                         CreateICmpNE(den, ConstantInt::get(t,0)),
                                         builder.
                                         CreateOr(builder.
                                                  CreateICmpNE(den,
                                                               ConstantInt::get(t,-1,true)),
                                                  builder.CreateICmpNE(x, typemin))),
                               jldiverr_var, ctx);

        return builder.CreateSDiv(x, den);
    HANDLE(udiv_int,2)
        den = JL_INT(y);
        raise_exception_unless(builder.CreateICmpNE(den,
                                                    ConstantInt::get(t,0)),
                               jldiverr_var, ctx);
        return builder.CreateUDiv(JL_INT(x), den);

    HANDLE(srem_int,2) return builder.CreateSRem(JL_INT(x), JL_INT(y));
    HANDLE(urem_int,2) return builder.CreateURem(JL_INT(x), JL_INT(y));
    HANDLE(smod_int,2)
        x = JL_INT(x); y = JL_INT(y);
        fy = builder.CreateSRem(x,y);
        return builder.
            CreateSelect(builder.CreateICmpEQ(builder.CreateICmpSLT(x,ConstantInt::get(x->getType(),0)),
                                              builder.CreateICmpSLT(y,ConstantInt::get(y->getType(),0))),
                         // mod == rem for arguments with same sign
                         fy,
                         builder.CreateSRem(builder.CreateAdd(y,fy),y));

    HANDLE(neg_float,1) return builder.CreateFMul(ConstantFP::get(FT(t), -1.0), FP(x));
    HANDLE(add_float,2) return builder.CreateFAdd(FP(x), FP(y));
    HANDLE(sub_float,2) return builder.CreateFSub(FP(x), FP(y));
    HANDLE(mul_float,2) return builder.CreateFMul(FP(x), FP(y));
    HANDLE(div_float,2) return builder.CreateFDiv(FP(x), FP(y));
    HANDLE(rem_float,2) return builder.CreateFRem(FP(x), FP(y));

    HANDLE(checked_sadd,2)
    HANDLE(checked_uadd,2)
    HANDLE(checked_ssub,2)
    HANDLE(checked_usub,2)
    HANDLE(checked_smul,2)
    HANDLE(checked_umul,2) {
        Value *ix = JL_INT(x); Value *iy = JL_INT(y);
        Type *atypes[2] = { ix->getType(), iy->getType() };
        Value *res = builder.CreateCall2
            (Intrinsic::getDeclaration(jl_Module,
                                       f==checked_sadd ?
                                       Intrinsic::sadd_with_overflow :
                                       (f==checked_uadd ?
                                        Intrinsic::uadd_with_overflow :
                                        (f==checked_ssub ?
                                         Intrinsic::ssub_with_overflow :
                                         (f==checked_usub ?
                                          Intrinsic::usub_with_overflow :
                                          (f==checked_smul ?
                                           Intrinsic::smul_with_overflow :
                                           Intrinsic::umul_with_overflow)))),
                                       ArrayRef<Type*>(atypes)),
             ix, iy);
        Value *obit = builder.CreateExtractValue(res, ArrayRef<unsigned>(1));
        raise_exception_if(obit, jlovferr_var, ctx);
        return builder.CreateExtractValue(res, ArrayRef<unsigned>(0));
    }

    HANDLE(eq_int,2)  return builder.CreateICmpEQ(JL_INT(x), JL_INT(y));
    HANDLE(ne_int,2)  return builder.CreateICmpNE(JL_INT(x), JL_INT(y));
    HANDLE(slt_int,2) return builder.CreateICmpSLT(JL_INT(x), JL_INT(y));
    HANDLE(ult_int,2) return builder.CreateICmpULT(JL_INT(x), JL_INT(y));
    HANDLE(sle_int,2) return builder.CreateICmpSLE(JL_INT(x), JL_INT(y));
    HANDLE(ule_int,2) return builder.CreateICmpULE(JL_INT(x), JL_INT(y));

    HANDLE(eq_float,2) return builder.CreateFCmpOEQ(FP(x), FP(y));
    HANDLE(ne_float,2) return builder.CreateFCmpUNE(FP(x), FP(y));
    HANDLE(lt_float,2) return builder.CreateFCmpOLT(FP(x), FP(y));
    HANDLE(le_float,2) return builder.CreateFCmpOLE(FP(x), FP(y));

    HANDLE(eqfsi64,2) return emit_eqfsi64(x, y);
    HANDLE(eqfui64,2) return emit_eqfui64(x, y);
    HANDLE(ltfsi64,2) {
        x = FP(x);
        fy = JL_INT(y);
        Value *ffy = builder.CreateSIToFP(fy, T_float64);
        Value *siffy = builder.CreateFPToSI(ffy, T_int64);
        return builder.CreateOr(
            builder.CreateFCmpOLT(x, ffy),
            builder.CreateAnd(
                              // ensure x < 2.0^63
                builder.CreateFCmpOLT(x, ConstantFP::get(T_float64,
                                                         9.223372036854776e18)),
                builder.CreateAnd(builder.CreateFCmpOEQ(x, ffy),
                                  builder.CreateICmpSGT(fy, siffy))
            )
        );
    }
    HANDLE(ltfui64,2) {
        x = FP(x);
        fy = JL_INT(y);
        Value *ffy = builder.CreateUIToFP(fy, T_float64);
        Value *uiffy = builder.CreateFPToUI(ffy, T_int64);
        return builder.CreateOr(
            builder.CreateFCmpOLT(x, ffy),
            builder.CreateAnd(
                              // ensure x < 2.0^64
                builder.CreateFCmpOLT(x, ConstantFP::get(T_float64,
                                                         1.8446744073709552e19)),
                builder.CreateAnd(builder.CreateFCmpOEQ(x, ffy),
                                  builder.CreateICmpUGT(fy, uiffy))
            )
        );
    }
    HANDLE(lefsi64,2) {
        x = FP(x);
        fy = JL_INT(y);
        Value *ffy = builder.CreateSIToFP(fy, T_float64);
        return builder.CreateOr(
            builder.CreateFCmpOLT(x, ffy),
            builder.CreateAnd(
                builder.CreateFCmpOLT(x, ConstantFP::get(T_float64,
                                                         9.223372036854776e18)),
                builder.CreateAnd(
                    builder.CreateFCmpOEQ(x, ffy),
                    builder.CreateICmpSGE(fy, builder.CreateFPToSI(ffy,T_int64))
                )
            )
        );
    }
    HANDLE(lefui64,2) {
        x = FP(x);
        fy = JL_INT(y);
        Value *ffy = builder.CreateUIToFP(fy, T_float64);
        return builder.CreateOr(
            builder.CreateFCmpOLT(x, ffy),
            builder.CreateAnd(
                builder.CreateFCmpOLT(x, ConstantFP::get(T_float64,
                                                         1.8446744073709552e19)),
                builder.CreateAnd(
                    builder.CreateFCmpOEQ(x, ffy),
                    builder.CreateICmpUGE(fy, builder.CreateFPToUI(ffy, T_int64))
                )
            )
        );
    }
    HANDLE(ltsif64,2) {
        x = JL_INT(x);
        fy = FP(y);
        Value *fx = builder.CreateSIToFP(x, T_float64);
        return builder.CreateOr(
                   builder.CreateOr(
                       builder.CreateFCmpOGE(fy, ConstantFP::get(T_float64,
                                                                 9.223372036854776e18)),
                       builder.CreateFCmpOLT(fx, fy)),
                   builder.CreateAnd(
                       builder.CreateFCmpOEQ(fx, fy),
                       builder.CreateICmpSLT(x, builder.CreateFPToSI(fx, T_int64))
                   )
               );
    }
    HANDLE(ltuif64,2) {
        x = JL_INT(x);
        fy = FP(y);
        Value *fx = builder.CreateUIToFP(x, T_float64);
        return builder.CreateOr(
                   builder.CreateOr(
                       builder.CreateFCmpOGE(fy, ConstantFP::get(T_float64,
                                                                 1.8446744073709552e19)),
                       builder.CreateFCmpOLT(fx, fy)),
                   builder.CreateAnd(
                       builder.CreateFCmpOEQ(fx, fy),
                       builder.CreateICmpULT(x, builder.CreateFPToUI(fx, T_int64))
                   )
               );
    }
    HANDLE(lesif64,2) {
        x = JL_INT(x);
        fy = FP(y);
        Value *fx = builder.CreateSIToFP(x, T_float64);
        return builder.CreateOr(
                   builder.CreateOr(
                       builder.CreateFCmpOGE(fy, ConstantFP::get(T_float64,
                                                                 9.223372036854776e18)),
                       builder.CreateFCmpOLT(fx, fy)),
                   builder.CreateAnd(
                       builder.CreateFCmpOEQ(fx, fy),
                       builder.CreateICmpSLE(x, builder.CreateFPToSI(fx, T_int64))
                   )
               );
    }
    HANDLE(leuif64,2) {
        x = JL_INT(x);
        fy = FP(y);
        Value *fx = builder.CreateUIToFP(x, T_float64);
        return builder.CreateOr(
                   builder.CreateOr(
                       builder.CreateFCmpOGE(fy, ConstantFP::get(T_float64,
                                                                 1.8446744073709552e19)),
                       builder.CreateFCmpOLT(fx, fy)),
                   builder.CreateAnd(
                       builder.CreateFCmpOEQ(fx, fy),
                       builder.CreateICmpULE(x, builder.CreateFPToUI(fx, T_int64))
                   )
               );
    }

    HANDLE(fpiseq,2) {
        Value *xi = JL_INT(x);
        Value *yi = JL_INT(y);
        x = FP(x);
        fy = FP(y);
        return builder.CreateOr(builder.CreateAnd(builder.CreateFCmpUNO(x, x),
                                                  builder.CreateFCmpUNO(fy, fy)),
                                builder.CreateICmpEQ(xi, yi));
    }

    HANDLE(fpislt,2) {
        Value *xi = JL_INT(x);
        Value *yi = JL_INT(y);
        x = FP(x);
        fy = FP(y);
        return builder.CreateOr(
            builder.CreateAnd(
                builder.CreateFCmpORD(x, x),
                builder.CreateFCmpUNO(fy, fy)
            ),
            builder.CreateAnd(
                builder.CreateFCmpORD(x, fy),
                builder.CreateOr(
                    builder.CreateAnd(
                        builder.CreateICmpSGE(xi, ConstantInt::get(xi->getType(), 0)),
                        builder.CreateICmpSLT(xi, yi)
                    ),
                    builder.CreateAnd(
                        builder.CreateICmpSLT(xi, ConstantInt::get(xi->getType(), 0)),
                        builder.CreateICmpUGT(xi, yi)
                    )
                )
            )
        );
    }

    HANDLE(and_int,2) return builder.CreateAnd(JL_INT(x), JL_INT(y));
    HANDLE(or_int,2)  return builder.CreateOr(JL_INT(x), JL_INT(y));
    HANDLE(xor_int,2) return builder.CreateXor(JL_INT(x), JL_INT(y));
    HANDLE(not_int,1) return builder.CreateXor(JL_INT(x), ConstantInt::get(t, -1, true));
    HANDLE(shl_int,2)
        x = JL_INT(x); y = JL_INT(y);
        return builder.
            CreateSelect(builder.
                         CreateICmpUGE(y, ConstantInt::get(y->getType(),
                                                           x->getType()->getPrimitiveSizeInBits())),
                         ConstantInt::get(x->getType(),0),
                         builder.CreateShl(x, uint_cnvt(t,y)));
    HANDLE(lshr_int,2)
        x = JL_INT(x); y = JL_INT(y);
        return builder.
            CreateSelect(builder.
                         CreateICmpUGE(y, ConstantInt::get(y->getType(),
                                                           x->getType()->getPrimitiveSizeInBits())),
                         ConstantInt::get(x->getType(),0),
                         builder.CreateLShr(x, uint_cnvt(t,y)));
    HANDLE(ashr_int,2)
        x = JL_INT(x); y = JL_INT(y);
        return builder.
            CreateSelect(builder.
                         CreateICmpUGE(y, ConstantInt::get(y->getType(),
                                                           x->getType()->getPrimitiveSizeInBits())),
                         builder.CreateAShr(x, ConstantInt::get(x->getType(),
                                                                x->getType()->getPrimitiveSizeInBits()-1)),
                         builder.CreateAShr(x, uint_cnvt(t,y)));
    HANDLE(bswap_int,1)
        x = JL_INT(x);
        return builder.CreateCall(
            Intrinsic::getDeclaration(jl_Module, Intrinsic::bswap,
                                      ArrayRef<Type*>(x->getType())), x);
    HANDLE(ctpop_int,1)
        x = JL_INT(x);
        return builder.CreateCall(
            Intrinsic::getDeclaration(jl_Module, Intrinsic::ctpop,
                                      ArrayRef<Type*>(x->getType())), x);
#if !defined(LLVM_VERSION_MAJOR) || (LLVM_VERSION_MAJOR == 3 && LLVM_VERSION_MINOR == 0)
    HANDLE(ctlz_int,1)
        x = JL_INT(x);
        return builder.CreateCall(
            Intrinsic::getDeclaration(jl_Module, Intrinsic::ctlz,
                                      ArrayRef<Type*>(x->getType())), x);
    HANDLE(cttz_int,1)
        x = JL_INT(x);
        return builder.CreateCall(
            Intrinsic::getDeclaration(jl_Module, Intrinsic::cttz,
                                      ArrayRef<Type*>(x->getType())), x);
#elif LLVM_VERSION_MAJOR==3 && LLVM_VERSION_MINOR >= 1
    HANDLE(ctlz_int,1) {
        x = JL_INT(x);
        Type *types[1] = {x->getType()};
        return builder.CreateCall2(
            Intrinsic::getDeclaration(jl_Module, Intrinsic::ctlz,
                                      ArrayRef<Type*>(types)), x, ConstantInt::get(T_int1,0));
    }
    HANDLE(cttz_int,1) {
        x = JL_INT(x);
        Type *types[1] = {x->getType()};
        return builder.CreateCall2(
            Intrinsic::getDeclaration(jl_Module, Intrinsic::cttz, ArrayRef<Type*>(types)), x, ConstantInt::get(T_int1, 0));
    }
#endif

    HANDLE(fptoui,1) return builder.CreateFPToUI(FP(x), JL_INTT(x->getType()));
    HANDLE(fptosi,1) return builder.CreateFPToSI(FP(x), JL_INTT(x->getType()));
    HANDLE(fpsiround,1)
    HANDLE(fpuiround,1)
    {
        return emit_iround(x, f == fpsiround, ctx);
    }
    HANDLE(nan_dom_err,2) {
        // nan_dom_err(f, x) throw DomainError if isnan(f)&&!isnan(x)
        Value *f = FP(x); x = FP(y);
        raise_exception_unless(builder.CreateOr(builder.CreateFCmpORD(f,f),
                                                builder.CreateFCmpUNO(x,x)),
                               jldomerr_var, ctx);
        return f;
    }

    HANDLE(abs_float,1)
    {
        x = FP(x);
        Type *intt = JL_INTT(x->getType());
        Value *bits = builder.CreateBitCast(FP(x), intt);
        Value *absbits =
            builder.CreateAnd(bits,
                              ConstantInt::get(intt, APInt::getSignedMaxValue(((IntegerType*)intt)->getBitWidth())));
        return builder.CreateBitCast(absbits, x->getType());
    }
    HANDLE(copysign_float,2)
    {
        x = FP(x);
        fy = FP(y);
        Type *intt = JL_INTT(x->getType());
        Value *bits = builder.CreateBitCast(x, intt);
        Value *sbits = builder.CreateBitCast(fy, intt);
        unsigned nb = ((IntegerType*)intt)->getBitWidth();
        APInt notsignbit = APInt::getSignedMaxValue(nb);
        APInt signbit0(nb, 0); signbit0.setBit(nb-1);
        Value *rbits =
            builder.CreateOr(builder.CreateAnd(bits,
                                               ConstantInt::get(intt,
                                                                notsignbit)),
                             builder.CreateAnd(sbits,
                                               ConstantInt::get(intt,
                                                                signbit0)));
        return builder.CreateBitCast(rbits, x->getType());
    }
    HANDLE(flipsign_int,2)
    {
        x = JL_INT(x);
        fy = JL_INT(y);
        Type *intt = x->getType();
        ConstantInt *cx = dyn_cast<ConstantInt>(x);
        ConstantInt *cy = dyn_cast<ConstantInt>(fy);
        if (cx && cy) {
            APInt ix = cx->getValue();
            APInt iy = cy->getValue();
            return ConstantInt::get(intt, iy.isNonNegative() ? ix : -ix);
        }
        if (cy) {
            APInt iy = cy->getValue();
            return iy.isNonNegative() ? x : builder.CreateSub(ConstantInt::get(intt,0), x);
        }
        Value *tmp = builder.CreateAShr(fy, ConstantInt::get(intt,((IntegerType*)intt)->getBitWidth()-1));
        return builder.CreateXor(builder.CreateAdd(x,tmp),tmp);
    }
    HANDLE(jl_alloca,1) {
        return builder.CreateAlloca(IntegerType::get(jl_LLVMContext, 8),JL_INT(x));
    }
    default:
        assert(false);
    }
    assert(false);
    return NULL;
}

#undef HANDLE

static Function *boxfunc_llvm(FunctionType *ft, const std::string &cname,
                              void *addr)
{
    Function *f =
        Function::Create(ft, Function::ExternalLinkage, cname, jl_Module);
    jl_ExecutionEngine->addGlobalMapping(f, addr);
    return f;
}

static FunctionType *ft1arg(Type *ret, Type *arg)
{
    std::vector<Type*> args1(0);
    args1.push_back(arg);
    return FunctionType::get(ret, args1, false);
}

static FunctionType *ft2arg(Type *ret, Type *arg1, Type *arg2)
{
    std::vector<Type*> args2(0);
    args2.push_back(arg1);
    args2.push_back(arg2);
    return FunctionType::get(ret, args2, false);
}

#define BOX_F(ct,jl_ct)                                                       \
    box_##ct##_func = boxfunc_llvm(ft1arg(jl_pvalue_llvmt, T_##jl_ct),     \
                                   "jl_box_"#ct, (void*)&jl_box_##ct);

static void add_intrinsic(jl_module_t *m, const std::string &name, intrinsic f)
{
    jl_value_t *i = jl_box32(jl_intrinsic_type, (int32_t)f);
    jl_sym_t *sym = jl_symbol(const_cast<char*>(name.c_str()));
    jl_set_const(m, sym, i);
    jl_module_export(m, sym);
}

#define ADD_I(name) add_intrinsic(inm, #name, name)

extern "C" void jl_init_intrinsic_functions(void)
{
    jl_module_t *inm = jl_new_module(jl_symbol("Intrinsics"));
    inm->parent = jl_core_module;
    jl_set_const(jl_core_module, jl_symbol("Intrinsics"), (jl_value_t*)inm);
    ADD_I(box); ADD_I(unbox);
    ADD_I(neg_int); ADD_I(add_int); ADD_I(sub_int); ADD_I(mul_int);
    ADD_I(sdiv_int); ADD_I(udiv_int); ADD_I(srem_int); ADD_I(urem_int);
    ADD_I(smod_int);
    ADD_I(neg_float); ADD_I(add_float); ADD_I(sub_float); ADD_I(mul_float);
    ADD_I(div_float); ADD_I(rem_float);
    ADD_I(eq_int); ADD_I(ne_int);
    ADD_I(slt_int); ADD_I(ult_int);
    ADD_I(sle_int); ADD_I(ule_int);
    ADD_I(eq_float); ADD_I(ne_float);
    ADD_I(lt_float); ADD_I(le_float);
    ADD_I(eqfsi64); ADD_I(eqfui64);
    ADD_I(ltfsi64); ADD_I(ltfui64);
    ADD_I(lefsi64); ADD_I(lefui64);
    ADD_I(ltsif64); ADD_I(ltuif64);
    ADD_I(lesif64); ADD_I(leuif64);
    ADD_I(fpiseq); ADD_I(fpislt);
    ADD_I(and_int); ADD_I(or_int); ADD_I(xor_int); ADD_I(not_int);
    ADD_I(shl_int); ADD_I(lshr_int); ADD_I(ashr_int); ADD_I(bswap_int);
    ADD_I(ctpop_int); ADD_I(ctlz_int); ADD_I(cttz_int);
    ADD_I(sext_int); ADD_I(zext_int); ADD_I(trunc_int);
    ADD_I(fptoui); ADD_I(fptosi);
    ADD_I(fpsiround); ADD_I(fpuiround);
    ADD_I(uitofp); ADD_I(sitofp);
    ADD_I(fptrunc); ADD_I(fpext);
    ADD_I(abs_float); ADD_I(copysign_float);
    ADD_I(flipsign_int); ADD_I(select_value);
    ADD_I(pointerref); ADD_I(pointerset); ADD_I(pointertoref);
    ADD_I(checked_sadd); ADD_I(checked_uadd);
    ADD_I(checked_ssub); ADD_I(checked_usub);
    ADD_I(checked_smul); ADD_I(checked_umul);
    ADD_I(checked_fptosi); ADD_I(checked_fptoui);
    ADD_I(nan_dom_err);
    ADD_I(ccall); ADD_I(cglobal);
    ADD_I(jl_alloca);
}<|MERGE_RESOLUTION|>--- conflicted
+++ resolved
@@ -322,11 +322,7 @@
 
     if (vxt != llvmt) {
         if (vxt == T_void)
-<<<<<<< HEAD
-            return builder.CreateUnreachable();
-=======
             return vx;
->>>>>>> 4b2a4e1b
         if (vxt->isPointerTy() && !llvmt->isPointerTy()) {
             vx = builder.CreatePtrToInt(vx, llvmt);
         }
@@ -689,11 +685,7 @@
     }
     Type *t = x->getType();
     if (t == T_void || (y && y->getType() == T_void))
-<<<<<<< HEAD
-        return builder.CreateUnreachable();
-=======
         return t == T_void ? x : y;
->>>>>>> 4b2a4e1b
 
     Value *fy;
     Value *den;
